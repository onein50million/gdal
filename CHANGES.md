--- conflicted
+++ resolved
@@ -111,19 +111,14 @@
   - <https://github.com/georust/gdal/pull/146>
 - Deprecated `SpatialRef::get_axis_mapping_strategy` - migrate to
   `SpatialRef::axis_mapping_strategy` instead.
-<<<<<<< HEAD
-* Add support for reading and setting rasterband colour interpretations
-    * <https://github.com/georust/gdal/pull/144>
-* Add `Geometry::from_wkb` and `Geometry::wkb` functions to convert from/to
-  Well-Known Binary
-    * <https://github.com/georust/gdal/pull/173>
-=======
-
 - Add support for reading and setting rasterband colour interpretations
   - <https://github.com/georust/gdal/pull/144>
+- Add `Geometry::from_wkb` and `Geometry::wkb` functions to convert from/to
+  Well-Known Binary
+  - <https://github.com/georust/gdal/pull/173>
 - Fixed memory leak in `Geometry::from_wkt`
   - <https://github.com/georust/gdal/pull/172>
->>>>>>> 6dd78925
+
 
 ## 0.7.1
 
